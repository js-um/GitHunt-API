--- conflicted
+++ resolved
@@ -6,9 +6,9 @@
     .groupBy('entries.id');
 }
 
-function convertNullColsToZero({ score = 0, ...rest }) {
+function convertNullColsToZero({ score, ...rest }) {
   return {
-    score,
+    score: score || 0,
     ...rest,
   };
 }
@@ -16,8 +16,8 @@
 function mapNullColsToZero(query) {
   return query.then((rows) => {
     if (rows.length) {
-        return rows.map(convertNullColsToZero);
-      }
+      return rows.map(convertNullColsToZero);
+    }
     return convertNullColsToZero(rows);
   });
 }
@@ -27,42 +27,35 @@
     const query = knex('comments')
       .where({ repository_name: name })
       .orderBy('created_at', 'desc');
-    return query.then((rows) => {
-      return rows || [];
-    });
+    return query.then((rows) => (
+      rows || []
+    ));
   }
   getCommentCount(name) {
     const query = knex('comments')
       .where({ repository_name: name })
-      .count('created_at');
-    return query.then((rows) => {
-      return rows.map(function(row) {
-        return row['count("created_at")'] || "0";
-      })
-    });
+      .count();
+    return query.then((rows) => (
+      rows.map((row) => (
+        row['count(*)'] || '0'
+      ))
+    ));
   }
   submitComment(repoFullName, username, content) {
-    const rateLimitMs = 60 * 60 * 1000;
-    const rateLimitThresh = 3;
-    // Rate limiting logic
-    return knex.transaction((trx) => {
-      return trx('comments')
+    return knex.transaction((trx) => (
+      trx('comments')
         .insert({
-          content: content,
+          content,
           created_at: Date.now(),
           repository_name: repoFullName,
-          posted_by: username
-        });
-    });
+          posted_by: username,
+        })
+    ));
   }
 }
 export class Entries {
-<<<<<<< HEAD
 
-  getForFeed(type, after) {
-=======
   getForFeed(type) {
->>>>>>> af61e7e9
     const query = knex('entries')
       .modify(addSelectToEntryQuery);
 
@@ -80,16 +73,10 @@
   getByRepoFullName(name) {
     // No need to batch
     const query = knex('entries')
-<<<<<<< HEAD
-      .select('entries.*', knex.raw('SUM(votes.vote_value) as score'))
-      .leftJoin('votes', 'entries.id', 'votes.entry_id')
-      .where({ repository_name: name })
-=======
       .modify(addSelectToEntryQuery)
       .where({
         repository_name: name,
       })
->>>>>>> af61e7e9
       .first();
 
     return mapNullColsToZero(query);
@@ -191,13 +178,4 @@
         })
     ));
   }
-<<<<<<< HEAD
-=======
-}
-
-export class Comments {
-  getAllByEntryId() {
-    // No need to batch
-  }
->>>>>>> af61e7e9
 }