--- conflicted
+++ resolved
@@ -152,11 +152,8 @@
       });
     },
   },
-<<<<<<< HEAD
   {
-    server: websocketServer,
-  }
-=======
-  server,
->>>>>>> 7b0ff459
+    path: 'subscriptions',
+    server,
+  },
 );