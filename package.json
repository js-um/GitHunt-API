--- conflicted
+++ resolved
@@ -48,15 +48,9 @@
     "express-session": "1.14.2",
     "persistgraphql": "^0.2.6",
     "graphql": "0.7.2",
-<<<<<<< HEAD
-    "graphql-server-express": "^0.4.1",
+    "graphql-server-express": "^0.5.2",
     "graphql-subscriptions": "0.2.3",
-    "graphql-tools": "0.9.0",
-=======
-    "graphql-server-express": "^0.5.2",
-    "graphql-subscriptions": "0.2.2",
     "graphql-tools": "0.9.2",
->>>>>>> 5def9a50
     "knex": "0.12.6",
     "lodash": "4.17.4",
     "passport": "0.3.2",
