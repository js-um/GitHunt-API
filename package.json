--- conflicted
+++ resolved
@@ -40,13 +40,8 @@
   },
   "dependencies": {
     "babel-cli": "6.23.0",
-<<<<<<< HEAD
-    "babel-core": "6.23.1",
+    "babel-core": "6.24.0",
     "babel-preset-es2015": "6.24.0",
-=======
-    "babel-core": "6.24.0",
-    "babel-preset-es2015": "6.22.0",
->>>>>>> 52f0bfee
     "babel-preset-react": "6.23.0",
     "babel-preset-stage-2": "6.22.0",
     "body-parser": "1.17.1",
