--- conflicted
+++ resolved
@@ -13,10 +13,7 @@
 import CommentsPage from './CommentsPage';
 
 import './style.css';
-<<<<<<< HEAD
-=======
 
->>>>>>> 350ca1e4
 // Initialize Analytics
 ReactGA.initialize('UA-74643563-4');
 
