--- conflicted
+++ resolved
@@ -3,12 +3,7 @@
 import { Router, Route, IndexRoute, browserHistory } from 'react-router';
 import ApolloClient, { createNetworkInterface, addTypename } from 'apollo-client';
 import { ApolloProvider } from 'react-apollo';
-<<<<<<< HEAD
-import { registerGqlTag } from 'apollo-client/gql';
 const ReactGA = require('react-ga');
-=======
-
->>>>>>> 65e33da2
 // Polyfill fetch
 import 'whatwg-fetch';
 
@@ -18,7 +13,6 @@
 
 import './style.css';
 
-<<<<<<< HEAD
 // Globally register gql template literal tag
 registerGqlTag();
 
@@ -30,8 +24,6 @@
   ReactGA.pageview(window.location.pathname);
 }
 
-=======
->>>>>>> 65e33da2
 const client = new ApolloClient({
   networkInterface: createNetworkInterface('/graphql', {
     credentials: 'same-origin',
