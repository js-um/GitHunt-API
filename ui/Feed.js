--- conflicted
+++ resolved
@@ -61,6 +61,7 @@
 
 
 function FeedEntry({ entry, currentUser, onVote }) {
+  const repoLink = `/${entry.repository.full_name}`;
   const voteButtons = !!currentUser ? (
     <div className="media-vote">
       <VoteButtons
@@ -90,37 +91,28 @@
             {entry.repository.full_name}
           </a>
         </h4>
-      <p>{entry.repository.description && emojify(entry.repository.description)}</p>
-      <p>
-<<<<<<< HEAD
-        <InfoLabel label="Stars" value={entry.repository.stargazers_count} />
-        &nbsp;
-        <InfoLabel label="Issues" value={entry.repository.open_issues_count} />&nbsp;
-        <a href={"/"+entry.repository.full_name}>View comments ({entry.commentCount})</a>&nbsp;&nbsp;&nbsp;
-        Submitted <TimeAgo date={entry.createdAt} />
-        &nbsp;by&nbsp;
-        <a href={entry.postedBy.html_url}>{entry.postedBy.login}</a>
-      </p>
-=======
+        <p>{entry.repository.description && emojify(entry.repository.description)}</p>
+        <p>
           <InfoLabel
             label="Stars"
             value={entry.repository.stargazers_count}
           />
-          &nbsp;
+        &nbsp;
           <InfoLabel
             label="Issues"
             value={entry.repository.open_issues_count}
           />
-          &nbsp;&nbsp;&nbsp;
-          Submitted
+        &nbsp;
+          <a href={repoLink}>View comments ({entry.commentCount})</a>
+        &nbsp;&nbsp;&nbsp;
+        Submitted&nbsp;
           <TimeAgo
             date={entry.createdAt}
           />
-          &nbsp;by&nbsp;
+        &nbsp;by&nbsp;
           <a href={entry.postedBy.html_url}>{entry.postedBy.login}</a>
         </p>
       </div>
->>>>>>> af61e7e9
     </div>
   );
 }
@@ -186,8 +178,8 @@
           }
           feed(type: $type) {
             createdAt
+            commentCount
             score
-            commentCount
             id
             postedBy {
               login
